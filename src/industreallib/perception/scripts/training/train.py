# Copyright (c) 2023 NVIDIA CORPORATION & AFFILIATES. All rights reserved.
#
# Licensed under the NVIDIA Source Code License [see LICENSE for details].
"""IndustRealLib: Perception training scripts: Training code.

This script allows a user to train a detection model.

Typical usage example:

  python train.py --asset [asset group] --num_classes [number of classes]
"""

# Standard Library
import argparse
import os
import sys
from pathlib import Path

sys.path.append(str(Path(".").resolve().parent))

# Third Party
import cv2
import numpy as np
import torch
import torchvision
import transforms as trans
import utils
from data_utils import AssetDetectionDataset, generate_data
from engine import train_one_epoch
from perception_utils import get_camera_pipeline, get_image
from PIL import Image
from torchvision.models.detection.faster_rcnn import FastRCNNPredictor
from torchvision.models.detection.mask_rcnn import MaskRCNNPredictor
from torchvision.transforms import functional


class ToTensor(object):
    """
    Class for converting image and label data to tensors.
    Created as a class in order to compose with other image transforms.
    """

    def __call__(self, image, target):
        """Convert image and label data (target) to tensors."""
        image = functional.to_tensor(image)
        return image, target


def get_transform(train):
    """Apply random horizontal flip and scaling to training images."""
    transforms = []
    transforms.append(ToTensor())
    if train:
        transforms.append(trans.RandomHorizontalFlip(0.5))
        transforms.append(trans.ScaleJitter())
    return trans.Compose(transforms)


def get_model_instance_segmentation(num_classes):
    """Load instance segmentation model."""
    # load an instance segmentation model pre-trained on COCO
    # set weights=None if want to train from scratch
    model = torchvision.models.detection.maskrcnn_resnet50_fpn(weights="DEFAULT")

    # get the number of input features for the box predictor
    in_features = model.roi_heads.box_predictor.cls_score.in_features
    # replace the box predictor with a new one
    model.roi_heads.box_predictor = FastRCNNPredictor(in_features, num_classes)

    # get the number of input channels for the mask predictor
    in_channels = model.roi_heads.mask_predictor.conv5_mask.in_channels
    hidden_layer = 256
    # and replace the mask predictor with a new one
    model.roi_heads.mask_predictor = MaskRCNNPredictor(in_channels, hidden_layer, num_classes)

    return model


def train(train_dir, mask_dir, num_classes, load_ckpt, ckpt_path, num_epochs, num_test):
    """Train object detection model."""
    if load_ckpt:
        if os.path.exists(ckpt_path):
            print(f"Loading model from {ckpt_path} and resuming training.")
        else:
            raise OSError(2, "No such file: ", ckpt_path)
    else:
        print("Start training from scratch.")

    # train on the GPU or, if a GPU is not available, on the CPU
    device = torch.device("cuda") if torch.cuda.is_available() else torch.device("cpu")

    # use our dataset and defined transformations
    dataset = AssetDetectionDataset(".", get_transform(train=True), train_dir, mask_dir)
    dataset_test = AssetDetectionDataset(".", get_transform(train=False), train_dir, mask_dir)

    # split the dataset into a training set and a test set
    indices = torch.randperm(len(dataset)).tolist()
    dataset = torch.utils.data.Subset(dataset, indices[:-num_test])
    dataset_test = torch.utils.data.Subset(dataset_test, indices[-num_test:])

    # define training and validation data loaders
    data_loader = torch.utils.data.DataLoader(
        dataset, batch_size=2, shuffle=True, num_workers=8, collate_fn=utils.collate_fn
    )

    data_loader_test = torch.utils.data.DataLoader(
        dataset_test, batch_size=1, shuffle=False, num_workers=8, collate_fn=utils.collate_fn
    )

    # get the model using our helper function
    model = get_model_instance_segmentation(num_classes)
    if load_ckpt and os.path.exists(ckpt_path):
        model = torch.load(ckpt_path)

    # move model to the right device
    model.to(device)

    # construct an optimizer
    params = [p for p in model.parameters() if p.requires_grad]
    optimizer = torch.optim.SGD(params, lr=0.005, momentum=0.9, weight_decay=0.0005)
    # and a learning rate scheduler
    lr_scheduler = torch.optim.lr_scheduler.StepLR(optimizer, step_size=3, gamma=0.1)

    for epoch in range(num_epochs):
        # train for one epoch, printing every 10 iterations
        train_one_epoch(model, optimizer, data_loader, device, epoch, print_freq=10)
        # update the learning rate
        lr_scheduler.step()
        torch.save(model, ckpt_path)

    print(f"Finished training. Model saved at {ckpt_path}.")


def test_multi_imgs(test_dir, output_dir, num_classes, ckpt_path, num_objects=0, text_labels=None):
    """Test model with multiple images stored in test_dir."""
    print(f"Loading model from {ckpt_path} and testing with images from {test_dir}.")

    device = torch.device("cuda") if torch.cuda.is_available() else torch.device("cpu")

    # load model weights
    if os.path.exists(ckpt_path):
        model = torch.load(ckpt_path)
    else:
        raise OSError(2, "No such file: ", ckpt_path)

    model.eval()

    test_imgs = os.listdir(test_dir)
    for img in test_imgs:
        # load image as RGB and transform to tensor format
        rgb_img = Image.open(os.path.join(test_dir, img)).convert("RGB")
        rgb_img_tensor = functional.to_tensor(rgb_img).unsqueeze(0).to(device)

        # forward pass
        predictions = model(rgb_img_tensor)

        bboxes = predictions[0]["boxes"]
        masks = predictions[0]["masks"]
        labels = predictions[0]["labels"]
        scores = predictions[0]["scores"]

        # create output directory for each test image
        img_filename = Path(img).stem
        img_output_dir = os.path.join(output_dir, img_filename + "/")
        if not os.path.exists(img_output_dir):
            os.makedirs(img_output_dir)

        # save prediction data
        np.savetxt(img_output_dir + "bboxes.out", bboxes.cpu().detach().numpy().copy())
        np.savetxt(img_output_dir + "labels.out", labels.cpu().detach().numpy().copy())
        np.savetxt(img_output_dir + "scores.out", scores.cpu().detach().numpy().copy())

        # save prediction visualization
        if num_objects == 0:
            # save all detected results
            num_objects_in_img = len(labels)
        else:
            # only save top N results
            num_objects_in_img = min(num_objects, len(labels))

        original_img = cv2.imread(os.path.join(test_dir, img), 1)
        font = cv2.FONT_HERSHEY_SIMPLEX

        for i in range(num_objects_in_img):
            bbox = bboxes[i].cpu().detach().numpy()
            label = labels[i].cpu().detach().numpy()

            mask = masks[i, 0, :, :].unsqueeze(-1).cpu().detach().numpy() * 255.0
            cv2.imwrite(img_output_dir + str(i) + "_mask.png", mask * 255.0)

            if text_labels is not None:
                cv2.rectangle(
                    original_img,
                    [int(bbox[0]), int(bbox[1])],
                    [int(bbox[2]), int(bbox[3])],
                    (0, 0, 255),
                    2,
                )
                cv2.putText(
                    original_img,
                    text_labels[label - 1],
                    (int(bbox[0]), int(bbox[1])),
                    font,
                    0.7,
                    (255, 255, 255),
                    2,
                    cv2.LINE_AA,
                )
            else:
                original_img = cv2.imread(os.path.join(test_dir, img), 1)
                cv2.rectangle(
                    original_img,
                    [int(bbox[0]), int(bbox[1])],
                    [int(bbox[2]), int(bbox[3])],
                    (0, 0, 255),
                    2,
                )
                cv2.imwrite(img_output_dir + str(i) + "_bbox.png", original_img)

        if text_labels is not None:
            cv2.imwrite(img_output_dir + "bbox_with_labels.png", original_img)

    print(f"Finished testing. Check {output_dir} for results.")


def test_from_camera(output_dir, num_classes, ckpt_path, num_object=0, text_labels=None):
    """Test model on camera image."""
    print(f"Load model from {ckpt_path}, and start testing with images from camera stream.")

    # load model weights
    if os.path.exists(ckpt_path):
        model = torch.load(ckpt_path)
    else:
        raise OSError(2, "No such file: ", ckpt_path)

    model.eval()

    # get RGB image from camera
    pipeline = get_camera_pipeline(width=1280, height=720)
    rgb_img = get_image(pipeline)
    device = torch.device("cuda") if torch.cuda.is_available() else torch.device("cpu")
    rgb_img_tensor = functional.to_tensor(rgb_img).unsqueeze(0).to(device)

    # forward pass
    predictions = model(rgb_img_tensor)

    bboxes = predictions[0]["boxes"]
    masks = predictions[0]["masks"]
    labels = predictions[0]["labels"]
    scores = predictions[0]["scores"]

    # create output directory for each test image
    if not os.path.exists(output_dir):
        os.makedirs(output_dir)

    # save prediction data
    np.savetxt(output_dir + "bboxes.out", bboxes.cpu().detach().numpy().copy())
    np.savetxt(output_dir + "labels.out", labels.cpu().detach().numpy().copy())
    np.savetxt(output_dir + "scores.out", scores.cpu().detach().numpy().copy())

    # save prediction visualization
    if num_object == 0:
        # save all detected results
        num_objects_in_img = len(labels)
    else:
        # only save top n results
        num_objects_in_img = num_object

    original_img = rgb_img.copy()
    font = cv2.FONT_HERSHEY_SIMPLEX

    for i in range(num_objects_in_img):
        bbox = bboxes[i].cpu().detach().numpy()
        label = labels[i].cpu().detach().numpy()
        mask = masks[i, 0, :, :].unsqueeze(-1).cpu().detach().numpy() * 255.0
        cv2.imwrite(output_dir + str(i) + "_mask.png", mask * 255.0)

        if text_labels is not None:
            cv2.rectangle(
                original_img,
                [int(bbox[0]), int(bbox[1])],
                [int(bbox[2]), int(bbox[3])],
                (0, 0, 255),
                2,
            )
            cv2.putText(
                original_img,
                text_labels[label - 1],
                (int(bbox[0]), int(bbox[1])),
                font,
                0.7,
                (255, 255, 255),
                2,
                cv2.LINE_AA,
            )
        else:
            original_img = rgb_img.copy()
            cv2.rectangle(
                original_img,
                [int(bbox[0]), int(bbox[1])],
                [int(bbox[2]), int(bbox[3])],
                (0, 0, 255),
                2,
            )
            cv2.imwrite(output_dir + str(i) + "_bbox.png", original_img)

    if text_labels is not None:
        cv2.imwrite(output_dir + "bbox_with_labels.png", original_img)

    print(f"Finished testing. Check {output_dir} for results.")


def main():
    """Train a detection model based on MaskRCNN for IndustReal assets."""
    parser = argparse.ArgumentParser()
    parser.add_argument(
        "--asset",
        type=str,
        help="asset group to detect; available groups: peg, gear, connector",
    )
    parser.add_argument("--num_classes", type=int, default=5, help="number of classes in group")
    parser.add_argument(
        "--generate_data",
        action="store_true",
        default=False,
        help=(
            "if True, generate dataset for training by overlaying asset images in ./asset_imgs/ on"
            " ./tabletop_background/"
        ),
    )
    parser.add_argument(
        "--num_train_imgs", type=int, default=1000, help="number of training images to generate"
    )
    parser.add_argument(
        "--num_test_imgs",
        type=int,
        default=100,
        help="number of test images to split from training images",
    )
    parser.add_argument("--num_epochs", type=int, default=10, help="number of training epochs")
    parser.add_argument(
        "--load_ckpt",
        action="store_true",
        default=False,
        help="if True, load checkpoint for training or testing; if False, train from scratch",
    )
    parser.add_argument(
        "--ckpt_path",
        type=str,
        default="checkpoint.pt",
        help="path to existing checkpoint",
    )
    parser.add_argument(
        "--test_from_dir",
        action="store_true",
        default=False,
        help="if True, test model on local images",
    )
    parser.add_argument(
        "--test_from_camera",
        action="store_true",
        default=False,
        help="if True, test model on image from camera stream",
    )
    parser.add_argument(
        "--num_obj_in_test_img",
        type=int,
        default=0,
        help=(
            "number of objects in test image; setting to 0 will get all predicted bounding boxes;"
            " setting to N will get top-N"
        ),
    )
    parser.add_argument(
        "--train_dir", type=str, default="./train/", help="directory containing all training images"
    )
    parser.add_argument(
        "--mask_dir",
        type=str,
        default="./mask/",
        help="directory containing all segmentation masks for training",
    )
    parser.add_argument(
        "--asset_dir",
        type=str,
        default="./asset_imgs/",
        help="directory containing all asset images",
    )
    parser.add_argument(
        "--tabletop_dir",
        type=str,
        default="./asset_imgs/tabletop_background/",
        help="directory containing all tabletop background images",
    )
    parser.add_argument(
        "--test_dir", type=str, default="./test_imgs/", help="directory containing all test images"
    )
    parser.add_argument(
        "--output_dir",
        type=str,
        default="./output/",
        help="directory containing all detection outputs from testing",
    )

    args = parser.parse_args()

    if args.asset == "peg":
        asset_dir_list = ["round_pegs", "rectangular_pegs", "round_holes", "rectangular_holes"]
    elif args.asset == "gear":
        asset_dir_list = ["green_gear_base", "large_gears", "medium_gears", "small_gears"]
    elif args.asset == "connector":
        asset_dir_list = [
            "nema_2_prong_plug",
            "nema_2_prong_socket",
            "nema_3_prong_plug",
            "nema_3_prong_socket",
        ]
    elif args.asset == "four_hole":
        asset_dir_list = [
            "four_hole_base",
<<<<<<< HEAD
            "four_hole_inserter",
=======
            "four_hole_inserter"
>>>>>>> ab20caae
        ]
    else:
        raise ValueError(f"Undefined asset group: {args.asset}")

    if args.generate_data:
        generate_data(
            args.train_dir,
            args.mask_dir,
            args.tabletop_dir,
            args.asset_dir,
            asset_dir_list,
            args.num_train_imgs,
        )

    if args.test_from_camera:
        test_from_camera(
            args.output_dir,
            args.num_classes,
            args.ckpt_path,
            args.num_obj_in_test_img,
            asset_dir_list,
        )

    elif args.test_from_dir:
        test_multi_imgs(
            args.test_dir,
            args.output_dir,
            args.num_classes,
            args.ckpt_path,
            args.num_obj_in_test_img,
            asset_dir_list,
        )

    else:
        train(
            args.train_dir,
            args.mask_dir,
            args.num_classes,
            args.load_ckpt,
            args.ckpt_path,
            args.num_epochs,
            args.num_test_imgs,
        )


if __name__ == "__main__":
    main()<|MERGE_RESOLUTION|>--- conflicted
+++ resolved
@@ -418,11 +418,7 @@
     elif args.asset == "four_hole":
         asset_dir_list = [
             "four_hole_base",
-<<<<<<< HEAD
-            "four_hole_inserter",
-=======
             "four_hole_inserter"
->>>>>>> ab20caae
         ]
     else:
         raise ValueError(f"Undefined asset group: {args.asset}")
